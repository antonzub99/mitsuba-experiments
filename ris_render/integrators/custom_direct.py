import time
import os
import drjit as dr
import mitsuba as mi
import matplotlib.pyplot as plt

<<<<<<< HEAD
mi.set_variant(os.environ.get('VARIANT', 'llvm_ad_rgb'))
=======
from .reservoir import Reservoir,  SpatialReuseFunctor
>>>>>>> 50ddfe01

from .reservoir import Reservoir


def mis_weight(pdf_a, pdf_b):
    """MIS with power heuristic."""
    
    a2 = dr.sqr(pdf_a)
    return dr.detach(dr.select(pdf_a > 0, a2 / dr.fma(pdf_b, pdf_b, a2), 0), True)


class MyDirectIntegrator(mi.SamplingIntegrator):
    def __init__(self, props=mi.Properties()):
        super().__init__(props)
        self.shading_samples = props.get('shading_samples', 1)
        self.emitter_samples = props.get('emitter_samples', self.shading_samples)
        self.bsdf_samples = props.get('bsdf_samples', self.shading_samples)
        self.check_visibility = props.get('check_visibility', True)
        #self.hide_emitters = props.get('hide_emitters', False)
        
        assert self.emitter_samples + self.bsdf_samples != 0, "Number of samples must be > 0"
        self.ttl_samples = self.emitter_samples + self.bsdf_samples
        self.m_weight_bsdf = 1. / mi.Float(self.bsdf_samples)
        self.m_weight_em = 1. / mi.Float(self.emitter_samples)
        self.m_frac_bsdf = self.m_weight_bsdf / self.ttl_samples
        self.m_frac_em = self.m_weight_em / self.ttl_samples

    def __render(self: mi.SamplingIntegrator,
                 scene: mi.Scene,
                 sensor: mi.Sensor,
                 seed: int = 0,
                 spp: int = 1,
                 develop: bool = True,
                 evaluate: bool = True,
                 **kwargs
                ) -> mi.TensorXf:
        film = sensor.film()
        sampler = sensor.sampler()
                   
        film_size = film.crop_size()
        n_channels = film.prepare(self.aov_names())
        
        wavefront_size = film_size.x * film_size.y
        
        sampler.seed(seed, wavefront_size)
        
        block: mi.ImageBlock = film.create_block()
        block.set_offset(film.crop_offset())
        
        idx = dr.arange(mi.UInt32, wavefront_size)
        pos = mi.Vector2f()
        pos.y = idx // film_size[0]
        pos.x = idx % film_size[0]
        pos += film.crop_offset()
        
        aovs = [mi.Float(0)] * n_channels
        
        #main rendering loop here - process each sample here
        for i in range(spp):
            self.render_sample(scene, sensor, sampler, block, aovs, pos)
            sampler.advance()
            sampler.schedule_state()
            dr.eval(block.tensor())
            
        film.put_block(block)
        result = film.develop()
        dr.schedule(result)
        dr.eval()
        return result
    
    def render_sample(self,
                      scene: mi.Scene,
                      sensor: mi.Sensor, 
                      sampler: mi.Sampler,
                      block: mi.ImageBlock,
                      aovs,  
                      pos: mi.Vector2f,
                      active: bool = True,
                      **kwargs):
        film = sensor.film()
        scale = 1. / mi.Vector2f(film.crop_size())
        offset = - mi.Vector2f(film.crop_offset())
        sample_pos = pos + offset + sampler.next_2d()
        
        time = 1.
        s1, s3 = sampler.next_1d(), sampler.next_2d()
        # sensor.sample_ray performs importance sampling of the ray w.r.t sensitivity/emission profile of the endpoint
        # s1 - 1d value for spectral dimension of emission profile
        # sample_pos * scale - 2d value for sample position in pixel 
        # s3 - 2d value for sample position on the aperture of the sensor
        
        ray, ray_weight = sensor.sample_ray(time, s1, sample_pos * scale, s3)
        
        medium = sensor.medium()
        
        active = mi.Bool(True)
        (spec, mask, aov) = self.sample(scene, sampler, ray, medium, active)
        spec = ray_weight * spec
        rgb = mi.Color3f()
        
        if mi.is_spectral:
            rgb = mi.spectrum_list_to_srgb(spec, ray.wavelengths, active)
        elif mi.is_monochromatic:
            rgb = spec.x
        else:
            rgb = spec
            
        aovs[0] = rgb.x
        aovs[1] = rgb.y
        aovs[2] = rgb.z
        aovs[3] = 1.

        block.put(sample_pos, aovs)
            
        #block.put(sample_pos, value=rgb)
        
    def sample(self,
               scene: mi.Scene,
               sampler: mi.Sampler,
               ray: mi.Ray3f,
               medium: mi.Medium = None,
               active: mi.Bool = True,
               **kwargs):
        """
            Primary function for Monte Carlo estimation
            Here we replicate Direct Illumination pipeline 
            with Resampled Importance Sampling
        """
        
        bsdf_ctx = mi.BSDFContext()
        
        #----------- general parameters ----------
        ray = mi.Ray3f(ray)    # redundant conversion just in case
        L = mi.Spectrum(0)     # radiance accumulation
        
        si: mi.SurfaceInteraction3f = scene.ray_intersect(
            ray, ray_flags=mi.RayFlags.All, coherent=mi.Bool(True), active=active)
        active = active & si.is_valid()
                
        # Directly visible emission if any
        L += dr.select(active, si.emitter(scene, active).eval(si), mi.Color3f(0))
        
        bsdf: mi.BSDF = si.bsdf(ray)
            
        # Emitter sampling
        # !!!
        # we specifically set test_visibility to False
        # as we would like to skip shadow tracing and save computations
        # and compensate via RIS
        # !!!
        active_em = active & mi.has_flag(bsdf.flags(), mi.BSDFFlags.Smooth)
        
        for idx in range(self.emitter_samples): 
                  
            ds, weight_em = scene.sample_emitter_direction(si, sampler.next_2d(), self.check_visibility, active_em)
            #print(f"light pdf: {ds.pdf}")
            #print(f"light value / light pdf: {weight_em}")
            #print(f"light sums: {weight_em.sum_()}")
            active_em &= dr.neq(ds.pdf, 0.0)

            # emitter MIS 
            wo = si.to_local(ds.d)
            bsdf_val_em, bsdf_pdf_em = bsdf.eval_pdf(bsdf_ctx, si, wo, active_em)
            #print(f"bsdf val: {bsdf_val_em}")
            #print(f"bsdf pdf: {bsdf_pdf_em}")
            mis_em = dr.select(ds.delta, 1.0, mis_weight(ds.pdf * self.m_frac_em, bsdf_pdf_em * self.m_frac_bsdf) * self.m_weight_em)
            #mis_em = dr.select(ds.delta, 1.0, mis_weight(ds.pdf, bsdf_pdf_em))
            #print(mis_em[:10])
            L += dr.select(active_em, weight_em * bsdf_val_em * mis_em, mi.Color3f(0))
            #print(f"ttl irradiance: {L}")
       
        # BSDF sampling
        active_bsdf = active
                
        for idx in range(self.bsdf_samples):
            bsdf_sample, bsdf_weight = bsdf.sample(bsdf_ctx, si, sampler.next_1d(active_bsdf), sampler.next_2d(active_bsdf), active_bsdf)
            ray_bsdf = si.spawn_ray(si.to_world(bsdf_sample.wo))

            active_bsdf &= dr.any(dr.neq(bsdf_weight, 0.0))
            
            si_bsdf = scene.ray_intersect(ray_bsdf, active_bsdf)
            active_bsdf &= si_bsdf.is_valid()
            L_bsdf = si_bsdf.emitter(scene).eval(si_bsdf, active_bsdf)
        
            # BSDF MIS
            ds = mi.DirectionSample3f(scene, si_bsdf, si)
            delta = mi.has_flag(bsdf_sample.sampled_type, mi.BSDFFlags.Delta)
            emitter_pdf = scene.pdf_emitter_direction(si, ds, active_bsdf & ~delta)
            mis_bsdf = mis_weight(bsdf_sample.pdf * self.m_frac_bsdf, emitter_pdf * self.m_frac_em) * self.m_weight_bsdf
            #mis_bsdf = mis_weight(bsdf_sample.pdf, emitter_pdf)
            L += dr.select(active_bsdf, L_bsdf * bsdf_weight * mis_bsdf, mi.Color3f(0))
        return (L, active, [])   
    

class RISIntegrator(mi.SamplingIntegrator):
    def __init__(self, props=mi.Properties()):
        super().__init__(props)
        self.shading_samples = props.get('shading_samples', 1)
        self.emitter_samples = props.get('emitter_samples', self.shading_samples)
        self.bsdf_samples = props.get('bsdf_samples', self.shading_samples)
        # self.check_visibility = props.get('check_visibility', True)
        # self.hide_emitters = props.get('hide_emitters', False)
        # self.num_resamples = props.get('num_resamples', 10)

        assert self.emitter_samples + self.bsdf_samples != 0, "Number of samples must be > 0"
        self.ttl_samples = self.emitter_samples + self.bsdf_samples
        self.m_weight_bsdf = 1. / mi.Float(self.bsdf_samples)
        self.m_weight_em = 1. / mi.Float(self.emitter_samples)
        self.m_frac_bsdf = self.m_weight_bsdf / self.ttl_samples
        self.m_frac_em = self.m_weight_em / self.ttl_samples


    def __render(self: mi.SamplingIntegrator,
                 scene: mi.Scene,
                 sensor: mi.Sensor,
                 seed: int = 0,
                 spp: int = 1,
                 develop: bool = True,
                 evaluate: bool = True,
                 **kwargs
                 ) -> mi.TensorXf:
        film = sensor.film()
        sampler = sensor.sampler()

        film_size = film.crop_size()
        n_channels = film.prepare(self.aov_names())

        wavefront_size = film_size.x * film_size.y

        sampler.seed(seed, wavefront_size)

        block: mi.ImageBlock = film.create_block()
        block.set_offset(film.crop_offset())

        idx = dr.arange(mi.UInt32, wavefront_size)
        pos = mi.Vector2f()
        pos.y = idx // film_size[0]
        pos.x = idx % film_size[0]
        pos += film.crop_offset()

        aovs = [mi.Float(0)] * n_channels

        # main rendering loop here - process each sample here
        for i in range(spp):
            self.render_sample(scene, sensor, sampler, block, aovs, pos)
            sampler.advance()
            sampler.schedule_state()
            dr.eval(block.tensor())

        film.put_block(block)
        result = film.develop()
        dr.schedule(result)
        dr.eval()
        return result

    def render_sample(self,
                      scene: mi.Scene,
                      sensor: mi.Sensor,
                      sampler: mi.Sampler,
                      block: mi.ImageBlock,
                      aovs,
                      pos: mi.Vector2f,
                      active: bool = True,
                      **kwargs):
        film = sensor.film()
        scale = 1. / mi.Vector2f(film.crop_size())
        offset = - mi.Vector2f(film.crop_offset())
        sample_pos = pos + offset + sampler.next_2d()

        time = 1.
        s1, s3 = sampler.next_1d(), sampler.next_2d()
        # sensor.sample_ray performs importance sampling of the ray w.r.t sensitivity/emission profile of the endpoint
        # s1 - 1d value for spectral dimension of emission profile
        # sample_pos * scale - 2d value for sample position in pixel
        # s3 - 2d value for sample position on the aperture of the sensor

        ray, ray_weight = sensor.sample_ray(time, s1, sample_pos * scale, s3)

        medium = sensor.medium()

        active = mi.Bool(True)
        (spec, mask, aov) = self.sample(scene, sampler, ray, medium, active)
        spec = ray_weight * spec
        rgb = mi.Color3f()

        if mi.is_spectral:
            rgb = mi.spectrum_list_to_srgb(spec, ray.wavelengths, active)
        elif mi.is_monochromatic:
            rgb = spec.x
        else:
            rgb = spec

        aovs[0] = rgb.x
        aovs[1] = rgb.y
        aovs[2] = rgb.z
        aovs[3] = 1.

        block.put(sample_pos, aovs)


    def sample(self,
               scene: mi.Scene,
               sampler: mi.Sampler,
               ray: mi.Ray3f,
               medium: mi.Medium = None,
               active: mi.Bool = True,
               **kwargs):
        """
            Primary function for Monte Carlo estimation
            Here we replicate Direct Illumination pipeline
            with Resampled Importance Sampling
        """

        bsdf_ctx = mi.BSDFContext()

        # ----------- general parameters ----------
        ray = mi.Ray3f(ray)  # redundant conversion just in case
        L = mi.Spectrum(0)  # radiance accumulationq
        si: mi.SurfaceInteraction3f = scene.ray_intersect(
            ray, ray_flags=mi.RayFlags.All, coherent=mi.Bool(True), active=active)
        active = active & si.is_valid()

        # Directly visible emission if any
        L += dr.select(active, si.emitter(scene, active).eval(si), mi.Color3f(0))

        bsdf: mi.BSDF = si.bsdf(ray)

        reservoir = Reservoir(size=sampler.wavefront_size())
        # Emitter sampling
        # !!!
        # we specifically set test_visibility to False
        # as we would like to skip shadow tracing and save computations
        # and compensate via RIS
        # !!!
        active_em = active & mi.has_flag(bsdf.flags(), mi.BSDFFlags.Smooth)

        # Streaming RIS using weighted reservoir sampling
        for idx in range(self.emitter_samples):

            # we need to sample lights and get sampling weights with corresponding sample
            # ds.pdf - light sampling pdf based on properties of emitters
            # weight_em - 3d-valued light function / ds.pdf
            ds, weight_em = scene.sample_emitter_direction(si, sampler.next_2d(), False, active_em)
            active_em_ris = active_em
            active_em_ris &= dr.neq(ds.pdf, 0.0)
            wo = si.to_local(ds.d)

            # next we evaluate the remaining part of integrated function
            # i.e. the bsdf part
            bsdf_val_em, bsdf_pdf_em = bsdf.eval_pdf(bsdf_ctx, si, wo, active_em_ris)

            # sampling density p = ds.pdf
            # integrated function (and desirable unnormalized sampling density) phat= Light * bsdf_val
            # weight_em = Light / ds.pdf
            # i.e. resampling weight = phat / p = weight_em * bsdf_val

            # update reservoir based on current sample
            # as target func as 3d-valued we simply sum over spatial axis
            # authors do the same, but use weighted sum

            reservoir.update(wo, ds.p, bsdf_val_em, (weight_em * bsdf_val_em).sum_(), ds.pdf, active_em_ris)

<<<<<<< HEAD
=======
        # sample_np = reservoir.sample.numpy_()

>>>>>>> 50ddfe01
        # spatial resampling / i-SIR
        
        reservoir_weight = reservoir.weight_sum / (reservoir.samples_count * reservoir.weight)

        sampled_ray = si.spawn_ray(si.to_world(reservoir.sample))
        si_fin = scene.ray_intersect(sampled_ray, reservoir.activity_mask)

<<<<<<< HEAD
        dist = ((reservoir.final_point - si_fin.p)**2).sum_()
=======
        #dist = ((reservoir.final_point - si_fin.p)**2).sum_()
>>>>>>> 50ddfe01
        #occlusion = dist > 1e-6

        activity_mask = reservoir.activity_mask & si_fin.is_valid()
        #activity_mask &= ~occlusion
<<<<<<< HEAD
        final_emitter_val = si_fin.emitter(scene).eval(si_fin, activity_mask)

        final_bsdf_val = reservoir.bsdf_val / reservoir.pdf_val
=======
        final_emitter_val = si_fin.emitter(scene).eval(si_fin, activity_mask) / reservoir.pdf_val

        final_bsdf_val = reservoir.bsdf_val
>>>>>>> 50ddfe01

        L += dr.select(activity_mask, final_emitter_val * final_bsdf_val * reservoir_weight, mi.Color3f(0))

        # BSDF sampling

        #active_bsdf = active

        # for idx in range(self.bsdf_samples):
        #     bsdf_sample, bsdf_weight = bsdf.sample(bsdf_ctx, si, sampler.next_1d(active_bsdf),
        #                                            sampler.next_2d(active_bsdf), active_bsdf)
        #     ray_bsdf = si.spawn_ray(si.to_world(bsdf_sample.wo))
        #
        #     active_bsdf &= dr.any(dr.neq(bsdf_weight, 0.0))
        #
        #     si_bsdf = scene.ray_intersect(ray_bsdf, active_bsdf)
        #     active_bsdf &= si_bsdf.is_valid()
        #     L_bsdf = si_bsdf.emitter(scene).eval(si_bsdf, active_bsdf)
        #
        #     # BSDF MIS
        #     ds = mi.DirectionSample3f(scene, si_bsdf, si)
        #     delta = mi.has_flag(bsdf_sample.sampled_type, mi.BSDFFlags.Delta)
        #     emitter_pdf = scene.pdf_emitter_direction(si, ds, active_bsdf & ~delta)
        #     mis_bsdf = mis_weight(bsdf_sample.pdf * self.m_frac_bsdf, emitter_pdf * self.m_frac_em) * self.m_weight_bsdf
        #     # mis_bsdf = mis_weight(bsdf_sample.pdf, emitter_pdf)
        #     L += dr.select(active_bsdf, L_bsdf * bsdf_weight * mis_bsdf, mi.Color3f(0))
        return (L, active, [])
    
class RISIntegrator_spatial(mi.SamplingIntegrator):
    def __init__(self, props=mi.Properties()):
        super().__init__(props)
        self.shading_samples = props.get('shading_samples', 1)
        self.emitter_samples = props.get('emitter_samples', self.shading_samples)
        self.bsdf_samples = props.get('bsdf_samples', self.shading_samples)
        # self.check_visibility = props.get('check_visibility', True)
        # self.hide_emitters = props.get('hide_emitters', False)
        # self.num_resamples = props.get('num_resamples', 10)

        assert self.emitter_samples + self.bsdf_samples != 0, "Number of samples must be > 0"
        self.ttl_samples = self.emitter_samples + self.bsdf_samples
        self.m_weight_bsdf = 1. / mi.Float(self.bsdf_samples)
        self.m_weight_em = 1. / mi.Float(self.emitter_samples)
        self.m_frac_bsdf = self.m_weight_bsdf / self.ttl_samples
        self.m_frac_em = self.m_weight_em / self.ttl_samples
        
        self.size = (0,0)


    def render(self: mi.SamplingIntegrator,
                 scene: mi.Scene,
                 sensor: mi.Sensor,
                 seed: int = 0,
                 spp: int = 1,
                 develop: bool = True,
                 evaluate: bool = True,
                 **kwargs
                 ) -> mi.TensorXf:
        film = sensor.film()
        sampler = sensor.sampler()

        film_size = film.crop_size()
        n_channels = film.prepare(self.aov_names())

        wavefront_size = film_size.x * film_size.y

        sampler.seed(seed, wavefront_size)

        block: mi.ImageBlock = film.create_block()
        block.set_offset(film.crop_offset())
        
        #!!!
        self.size = (film_size.x, film_size.y)

        idx = dr.arange(mi.UInt32, wavefront_size)
        pos = mi.Vector2f()
        pos.y = idx // film_size[0]
        pos.x = idx % film_size[0]
        pos += film.crop_offset()

        aovs = [mi.Float(0)] * n_channels
#         print(pos)
#         print(1/0)

        # main rendering loop here - process each sample here
        for i in range(spp):
            self.render_sample(scene, sensor, sampler, block, aovs, pos)
            sampler.advance()
            sampler.schedule_state()
            dr.eval(block.tensor())
        
        #!!!
#         SPF = SpatialReuseFunctor(10, 30)
#         image_reservoirs = SPF(np.array(image_reservoirs, dtype=Reservoir))
        
#         for i in range(film_size.x):
#             for j in range(film_range.y):
#                 r = image_reservoirs[x][y]
#                 block.put([r.sample[0], r.sample[1], r.sample[2], 1.], (x, y))
        
#         print("KEK")
        film.put_block(block)
        result = film.develop()
        dr.schedule(result)
        dr.eval()
        return result

    def render_sample(self,
                      scene: mi.Scene,
                      sensor: mi.Sensor,
                      sampler: mi.Sampler,
                      block: mi.ImageBlock,
                      aovs,
                      pos: mi.Vector2f,
                      active: bool = True,
                      **kwargs):
        film = sensor.film()
        scale = 1. / mi.Vector2f(film.crop_size())
        offset = - mi.Vector2f(film.crop_offset())
        sample_pos = pos + offset + sampler.next_2d()

        time = 1.
        s1, s3 = sampler.next_1d(), sampler.next_2d()
        # sensor.sample_ray performs importance sampling of the ray w.r.t sensitivity/emission profile of the endpoint
        # s1 - 1d value for spectral dimension of emission profile
        # sample_pos * scale - 2d value for sample position in pixel
        # s3 - 2d value for sample position on the aperture of the sensor

        ray, ray_weight = sensor.sample_ray(time, s1, sample_pos * scale, s3)

        medium = sensor.medium()

        active = mi.Bool(True)
#         print(sample_pos)
        (spec, mask, aov) = self.sample(scene, sampler, ray, medium, active)
        spec = ray_weight * spec
        rgb = mi.Color3f()
        
#         print(pos.x)
#         image_reservoirs[mi.Int(pos.x)][mi.Int(pos.y)] = self.reservoir

        if mi.is_spectral:
            rgb = mi.spectrum_list_to_srgb(spec, ray.wavelengths, active)
        elif mi.is_monochromatic:
            rgb = spec.x
        else:
            rgb = spec

        aovs[0] = rgb.x
        aovs[1] = rgb.y
        aovs[2] = rgb.z
        aovs[3] = 1.
        
#         image_reservoirs[int(pos.x)][int(pos.y)].sample = mi.Vector3f(rgb.x, rgb.y, rgb.z)

        block.put(sample_pos, aovs)
        
#         return image_reservoirs


    def sample(self,
               scene: mi.Scene,
               sampler: mi.Sampler,
               ray: mi.Ray3f,
               medium: mi.Medium = None,
               active: mi.Bool = True,
               **kwargs):
        """
            Primary function for Monte Carlo estimation
            Here we replicate Direct Illumination pipeline
            with Resampled Importance Sampling
        """

        bsdf_ctx = mi.BSDFContext()

        # ----------- general parameters ----------
        ray = mi.Ray3f(ray)  # redundant conversion just in case
        L = mi.Spectrum(0)  # radiance accumulationq
        si: mi.SurfaceInteraction3f = scene.ray_intersect(
            ray, ray_flags=mi.RayFlags.All, coherent=mi.Bool(True), active=active)
        active = active & si.is_valid()

        # Directly visible emission if any
        L += dr.select(active, si.emitter(scene, active).eval(si), mi.Color3f(0))

        bsdf: mi.BSDF = si.bsdf(ray)

        reservoir = Reservoir(size=sampler.wavefront_size())
        # Emitter sampling
        # !!!
        # we specifically set test_visibility to False
        # as we would like to skip shadow tracing and save computations
        # and compensate via RIS
        # !!!
        active_em = active & mi.has_flag(bsdf.flags(), mi.BSDFFlags.Smooth)

        # Streaming RIS using weighted reservoir sampling
        for idx in range(self.emitter_samples):

            # we need to sample lights and get sampling weights with corresponding sample
            # ds.pdf - light sampling pdf based on properties of emitters
            # weight_em - 3d-valued light function / ds.pdf
            ds, weight_em = scene.sample_emitter_direction(si, sampler.next_2d(), False, active_em)
            active_em_ris = active_em
            active_em_ris &= dr.neq(ds.pdf, 0.0)
            wo = si.to_local(ds.d)

            # next we evaluate the remaining part of integrated function
            # i.e. the bsdf part
            bsdf_val_em, bsdf_pdf_em = bsdf.eval_pdf(bsdf_ctx, si, wo, active_em_ris)

            # sampling density p = ds.pdf
            # integrated function (and desirable unnormalized sampling density) phat= Light * bsdf_val
            # weight_em = Light / ds.pdf
            # i.e. resampling weight = phat / p = weight_em * bsdf_val

            # update reservoir based on current sample
            # as target func as 3d-valued we simply sum over spatial axis
            # authors do the same, but use weighted sum

            reservoir.update(wo, ds.p, bsdf_val_em, (weight_em * bsdf_val_em).sum_(), ds.pdf, active_em_ris)

        # sample_np = reservoir.sample.numpy_()

        # spatial resampling / i-SIR
        SPF = SpatialReuseFunctor(5, 15, self.size)
        reservoir = SPF(reservoir)

        reservoir_weight = reservoir.weight_sum / (reservoir.samples_count * reservoir.weight)

        sampled_ray = si.spawn_ray(si.to_world(reservoir.sample))
        si_fin = scene.ray_intersect(sampled_ray, reservoir.activity_mask)

        #dist = ((reservoir.final_point - si_fin.p)**2).sum_()
        #occlusion = dist > 1e-6

        activity_mask = reservoir.activity_mask & si_fin.is_valid()
        #activity_mask &= ~occlusion
        final_emitter_val = si_fin.emitter(scene).eval(si_fin, activity_mask) / reservoir.pdf_val

        final_bsdf_val = reservoir.bsdf_val

        L += dr.select(activity_mask, final_emitter_val * final_bsdf_val * reservoir_weight, mi.Color3f(0))

        # BSDF sampling

        #active_bsdf = active

        # for idx in range(self.bsdf_samples):
        #     bsdf_sample, bsdf_weight = bsdf.sample(bsdf_ctx, si, sampler.next_1d(active_bsdf),
        #                                            sampler.next_2d(active_bsdf), active_bsdf)
        #     ray_bsdf = si.spawn_ray(si.to_world(bsdf_sample.wo))
        #
        #     active_bsdf &= dr.any(dr.neq(bsdf_weight, 0.0))
        #
        #     si_bsdf = scene.ray_intersect(ray_bsdf, active_bsdf)
        #     active_bsdf &= si_bsdf.is_valid()
        #     L_bsdf = si_bsdf.emitter(scene).eval(si_bsdf, active_bsdf)
        #
        #     # BSDF MIS
        #     ds = mi.DirectionSample3f(scene, si_bsdf, si)
        #     delta = mi.has_flag(bsdf_sample.sampled_type, mi.BSDFFlags.Delta)
        #     emitter_pdf = scene.pdf_emitter_direction(si, ds, active_bsdf & ~delta)
        #     mis_bsdf = mis_weight(bsdf_sample.pdf * self.m_frac_bsdf, emitter_pdf * self.m_frac_em) * self.m_weight_bsdf
        #     # mis_bsdf = mis_weight(bsdf_sample.pdf, emitter_pdf)
        #     L += dr.select(active_bsdf, L_bsdf * bsdf_weight * mis_bsdf, mi.Color3f(0))
        
        
        return (L, active, [])


if __name__ == '__main__':
    mi.register_integrator("ris_direct", lambda props: RISIntegrator(props))
    simple_box = mi.cornell_box()

    simple_box['integrator'] = {
        'type': 'ris_direct',
        'emitter_samples': 10,
        'bsdf_samples': 1
    }

    scene_ris = mi.load_dict(simple_box)

    start = time.perf_counter()
    img_ris = mi.render(scene_ris, spp=10)
    elapsed_ris = time.perf_counter() - start
    print(elapsed_ris)
    plt.imshow(img_ris ** (1. / 2.2))
    plt.axis("off")
    plt.savefig("test.png")
    #plt.show()<|MERGE_RESOLUTION|>--- conflicted
+++ resolved
@@ -4,13 +4,8 @@
 import mitsuba as mi
 import matplotlib.pyplot as plt
 
-<<<<<<< HEAD
 mi.set_variant(os.environ.get('VARIANT', 'llvm_ad_rgb'))
-=======
 from .reservoir import Reservoir,  SpatialReuseFunctor
->>>>>>> 50ddfe01
-
-from .reservoir import Reservoir
 
 
 def mis_weight(pdf_a, pdf_b):
@@ -371,11 +366,6 @@
 
             reservoir.update(wo, ds.p, bsdf_val_em, (weight_em * bsdf_val_em).sum_(), ds.pdf, active_em_ris)
 
-<<<<<<< HEAD
-=======
-        # sample_np = reservoir.sample.numpy_()
-
->>>>>>> 50ddfe01
         # spatial resampling / i-SIR
         
         reservoir_weight = reservoir.weight_sum / (reservoir.samples_count * reservoir.weight)
@@ -383,24 +373,14 @@
         sampled_ray = si.spawn_ray(si.to_world(reservoir.sample))
         si_fin = scene.ray_intersect(sampled_ray, reservoir.activity_mask)
 
-<<<<<<< HEAD
         dist = ((reservoir.final_point - si_fin.p)**2).sum_()
-=======
-        #dist = ((reservoir.final_point - si_fin.p)**2).sum_()
->>>>>>> 50ddfe01
         #occlusion = dist > 1e-6
 
         activity_mask = reservoir.activity_mask & si_fin.is_valid()
         #activity_mask &= ~occlusion
-<<<<<<< HEAD
         final_emitter_val = si_fin.emitter(scene).eval(si_fin, activity_mask)
 
         final_bsdf_val = reservoir.bsdf_val / reservoir.pdf_val
-=======
-        final_emitter_val = si_fin.emitter(scene).eval(si_fin, activity_mask) / reservoir.pdf_val
-
-        final_bsdf_val = reservoir.bsdf_val
->>>>>>> 50ddfe01
 
         L += dr.select(activity_mask, final_emitter_val * final_bsdf_val * reservoir_weight, mi.Color3f(0))
 
